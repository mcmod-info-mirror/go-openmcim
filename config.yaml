--- conflicted
+++ resolved
@@ -8,12 +8,9 @@
 cluster_id: ${CLUSTER_ID}
 cluster_secret: ${CLUSTER_SECRET}
 sync_interval: 10
+connect_timeout: 10
 download_max_conn: 64
-<<<<<<< HEAD
-connect_timeout: 60
-=======
 use_gzip: false
->>>>>>> ce46ec03
 serve_limit:
     enable: false
     max_conn: 0
